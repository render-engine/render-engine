## What is RenderEngine
## The _3 layer_ Architecture 

* **[Page](render_engine/page.html)** - A single webpage item built from content, a template, raw data, or a combination of those things.
* **[Collection](render_engine/collection.html)** - A group of webpages built from the same template, organized in a single directory
* **[Site](render_engine/site.html)** - The container that helps to render all Pages and Collections in with uniform settigns and variables

## Installing Render Engine
<<<<<<< HEAD

In order to use render engine, you must have python 3.9+ installed. You can download python from [python.org](https://python.org).

- Linux/MacOS: [python.org](https://python.org)
- Windows: [Microsoft Store](https://apps.microsoft.com/store/detail/python-311/9NRWMJP3717K)

Render Engine is available in PyPI and can be installed using pip:

=======

In order to use render engine, you must have python 3.9+ installed. You can download python from [python.org](https://python.org).

- Linux/MacOS: [python.org](https://python.org)
- Windows: [Microsoft Store](https://apps.microsoft.com/store/detail/python-311/9NRWMJP3717K)

Render Engine is available in PyPI and can be installed using pip:

>>>>>>> 79684ab6
```bash
pip install render-engine
```

## Getting Started
<<<<<<< HEAD
<<<<<<< HEAD
Check out the [Getting Started](/getting-started.html).

## Sponsors
This and much of the work that I do is made possible by those that sponsor me
on github.
=======
Check out the [Getting Started](https://render-engine.readthedocs.io/en/latest/page.md) Section in the [Documentation](https://render-engine.readthedocs.io)
>>>>>>> 79684ab (clean up readme)
=======
Check out the [Getting Started](https://render-engine.readthedocs.io/en/latest/page.md) Section in the [Documentation](https://render-engine.readthedocs.io)
>>>>>>> 79684ab6
<|MERGE_RESOLUTION|>--- conflicted
+++ resolved
@@ -6,7 +6,6 @@
 * **[Site](render_engine/site.html)** - The container that helps to render all Pages and Collections in with uniform settigns and variables
 
 ## Installing Render Engine
-<<<<<<< HEAD
 
 In order to use render engine, you must have python 3.9+ installed. You can download python from [python.org](https://python.org).
 
@@ -15,31 +14,9 @@
 
 Render Engine is available in PyPI and can be installed using pip:
 
-=======
-
-In order to use render engine, you must have python 3.9+ installed. You can download python from [python.org](https://python.org).
-
-- Linux/MacOS: [python.org](https://python.org)
-- Windows: [Microsoft Store](https://apps.microsoft.com/store/detail/python-311/9NRWMJP3717K)
-
-Render Engine is available in PyPI and can be installed using pip:
-
->>>>>>> 79684ab6
 ```bash
 pip install render-engine
 ```
 
 ## Getting Started
-<<<<<<< HEAD
-<<<<<<< HEAD
-Check out the [Getting Started](/getting-started.html).
-
-## Sponsors
-This and much of the work that I do is made possible by those that sponsor me
-on github.
-=======
-Check out the [Getting Started](https://render-engine.readthedocs.io/en/latest/page.md) Section in the [Documentation](https://render-engine.readthedocs.io)
->>>>>>> 79684ab (clean up readme)
-=======
-Check out the [Getting Started](https://render-engine.readthedocs.io/en/latest/page.md) Section in the [Documentation](https://render-engine.readthedocs.io)
->>>>>>> 79684ab6
+Check out the [Getting Started](/getting-started.html).