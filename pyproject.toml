[tool.poetry]
name = "render_engine"
version = "2022.05.03"
description = "Static Site Generator with a Flask-like flair"
authors = ["Jay Miller <kjaymiller@gmail.com>"]
license = "MIT"

[tool.poetry.dependencies]
python = "^3.10.4"
Jinja2 = "^3.1.0"
markdown2 = "^2.4.2"
pendulum = "^2.1.2"
more-itertools = "^8.12.0"
python-slugify = "^6.1.1"
python-frontmatter = "^1.0.0"
<<<<<<< HEAD
=======
Sphinx = "^4.5.0"
sphinx-rtd-theme = "^1.0.0"
rich = "^12.4.0"
>>>>>>> 850d9deb

[tool.poetry.dev-dependencies]
pytest = "^7.1.1"
pytest-cov = "^3.0.0"
pytest-mock = "^3.7.0"
black = "^22.1.0"
isort = "^5.10.1"
perflint = "^0.7.1"
<<<<<<< HEAD
Sphinx = "^4.5.0"
sphinx-rtd-theme = "^1.0.0"
=======
pre-commit = "^2.19.0"
>>>>>>> 850d9deb

[tool.isort]
profile = "black"

[build-system]
requires = ["poetry-core>=1.0.0"]
build-backend = "poetry.core.masonry.api"<|MERGE_RESOLUTION|>--- conflicted
+++ resolved
@@ -13,12 +13,7 @@
 more-itertools = "^8.12.0"
 python-slugify = "^6.1.1"
 python-frontmatter = "^1.0.0"
-<<<<<<< HEAD
-=======
-Sphinx = "^4.5.0"
-sphinx-rtd-theme = "^1.0.0"
 rich = "^12.4.0"
->>>>>>> 850d9deb
 
 [tool.poetry.dev-dependencies]
 pytest = "^7.1.1"
@@ -27,12 +22,9 @@
 black = "^22.1.0"
 isort = "^5.10.1"
 perflint = "^0.7.1"
-<<<<<<< HEAD
+pre-commit = "^2.19.0"
 Sphinx = "^4.5.0"
 sphinx-rtd-theme = "^1.0.0"
-=======
-pre-commit = "^2.19.0"
->>>>>>> 850d9deb
 
 [tool.isort]
 profile = "black"
