--- conflicted
+++ resolved
@@ -36,17 +36,12 @@
         template="",
         routes=["./"],
         archive_index=1,
-<<<<<<< HEAD
-=======
-        num_archive_pages=2,
->>>>>>> 984fdcf6
         template_vars={},
     )
 
     assert archive._slug == expected_slug
 
 
-<<<<<<< HEAD
 @pytest.mark.parametrize(
     "_items_per_page, num_of_pages",
     [(1, 3), (3, 1)],
@@ -69,7 +64,8 @@
         assert (
             list(collection.archives)[2].template_vars["num_of_pages"] == num_of_pages
         )
-=======
+
+        
 def test_archive_template_is_archive_html():
     """Tests that the template is set to archive.html"""
     archive = Archive(
@@ -78,5 +74,4 @@
         routes=["./"],
         template_vars={},
     )
-    assert archive.template == "archive.html"
->>>>>>> 984fdcf6
+    assert archive.template == "archive.html"