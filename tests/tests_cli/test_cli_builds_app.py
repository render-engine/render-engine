import pytest
<<<<<<< HEAD
import typer
from render_engine.cli.cli import split_module_site
=======
from render_engine.cli import cli

>>>>>>> a3d4df38


def test_module_site_raises_error_if_not():
    """Asserts a typer BadParameter is raised if the module_site is not a module"""
    with pytest.raises(typer.BadParameter):
        split_module_site("Not Correct Format")

def test_cli_author_owner(default_cli, tmp_path_factory):
    """Asserts there is a `OWNER` key"""
    temp_app = tmp_path_factory.getbasetemp() / "test_default_cli_app" / "app.py"
    assert '"OWNER":' in temp_app.read_text()


def test_cli_author_name(default_cli, tmp_path_factory):
    """Asserts there is a `name` key in the OWNER value"""
    temp_app = tmp_path_factory.getbasetemp() / "test_default_cli_app" / "app.py"
    assert '"name": "Test Site Author"' in temp_app.read_text()


def test_cli_author_email(default_cli, tmp_path_factory):
    """Asserts there is a `email` in the OWNER value"""
    temp_app = tmp_path_factory.getbasetemp() / "test_default_cli_app" / "app.py"
    assert '"email": "hello@example.com"' in temp_app.read_text()


def test_cli_static_path(default_cli, tmp_path_factory):
    """Asserts there is a SITE_STATIC_PATH in the author patch"""
    temp_app = tmp_path_factory.getbasetemp() / "test_default_cli_app" / "app.py"
    assert 'app.static_paths.add("static")' in temp_app.read_text()



def test_cli_skips_static(skip_static_cli, tmp_path_factory):
    """Asserts the static path is not in the app.py if the skip_static flag is set"""
    temp_app = tmp_path_factory.getbasetemp() / "test_skip_static_cli_app" / "app.py"
    assert 'app.static_paths.add("static")' not in temp_app.read_text()

    assert 'static' not in list((tmp_path_factory.getbasetemp() / "test_skip_static_cli_app").iterdir())


@pytest.mark.parametrize(
    "cli, exists",
    [
        (
            pytest.lazy_fixture("skip_collection_cli"),
            False,
        ),
        (
            pytest.lazy_fixture("default_cli"),
            True,
        ),
    ],
)
def test_collection_in_init(tmp_path_factory, cli, exists):
    """Asserts a collection in the init"""
    if exists:
        collection_path = tmp_path_factory.getbasetemp() / "test_default_cli_app" / "pages"
        assert collection_path.exists()
        assert "sample_page.md" in [str(path.name) for path in collection_path.iterdir()]
    else:
        collection_path = tmp_path_factory.getbasetemp() / "test_skip_collection_cli_app" / "pages"
        assert not collection_path.exists()


def test_site_has_NAVIGATION(tmp_path_factory, default_cli):
    """Assert the generated site has a NAVIGATION item in site_vars"""
    site = tmp_path_factory.getbasetemp() / "test_default_cli_app" / "app.py"
    assert site.exists()
    assert '"NAVIGATION":' in site.read_text()


@pytest.mark.parametrize(
    "cli, exists",
    [
        (
            pytest.lazy_fixture("skip_collection_cli"),
            False,
        ),
        (
            pytest.lazy_fixture("default_cli"),
            True,
        ),
    ],
)
def test_path_NAVIGATION_includes_collection_if_not_skipped(tmp_path_factory, cli, exists):
    """Tests that the path to the generated collection page exists if the collection is not skipped"""
    if exists:
        app = tmp_path_factory.getbasetemp() / "test_default_cli_app" / "app.py"

    else:
        app = tmp_path_factory.getbasetemp() / "test_skip_collection_cli_app" / "app.py"

    app_content = app.read_text()
    assert "NAVIGATION" in app_content
    assert ("/example-page.html" in app_content) == exists


def tests_project_folder_not_exists_error():
    """Asserts that a project folder that does not exist raises an error"""
    with pytest.raises(FileNotFoundError):
        cli.init(
            project_folder="does-not-exist",
            collection_path="foo",
            site_title="foo",
            site_url="foo",
            owner_email="foo",
            owner_name="foo",
        )<|MERGE_RESOLUTION|>--- conflicted
+++ resolved
@@ -1,12 +1,6 @@
 import pytest
-<<<<<<< HEAD
 import typer
 from render_engine.cli.cli import split_module_site
-=======
-from render_engine.cli import cli
-
->>>>>>> a3d4df38
-
 
 def test_module_site_raises_error_if_not():
     """Asserts a typer BadParameter is raised if the module_site is not a module"""
