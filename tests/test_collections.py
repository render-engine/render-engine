--- conflicted
+++ resolved
@@ -80,27 +80,6 @@
         content_path = tmp_dir.absolute()
         archive_template = None
 
-<<<<<<< HEAD
-    collection = BasicCollection()
-    assert len(list(collection.archives)) == 1
-
-
-def test_collection_vars(tmp_path):
-    """
-    Tests that collection_vars are passed to the page objects
-    """
-
-    tmp_dir = tmp_path / "content"
-    tmp_dir.mkdir()
-    file = tmp_dir / "test.md"
-    file.write_text("test")
-
-    class BasicCollection(Collection):
-        content_path = tmp_dir.absolute()
-        archive_template = None
-
-=======
->>>>>>> 712ece4c
     collection = BasicCollection(pm=pm)
 
     for page in collection:
@@ -112,11 +91,8 @@
     Tests that the title of the Archive Collection is the same as the parent Collection.
 
     This should be the case with all archive pages generated
-<<<<<<< HEAD
 
     Issue #105
-=======
->>>>>>> 712ece4c
     """
     tmp_dir = tmp_path / "content"
     tmp_dir.mkdir()
