--- conflicted
+++ resolved
@@ -158,10 +158,8 @@
 
 docs/site
 .vscode
-<<<<<<< HEAD
+
+tools
 
 # So we can have a site that won't get nuked or committed by accident
-untitled-site/
-=======
-tools
->>>>>>> 06e26034
+untitled-site/