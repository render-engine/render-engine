--- conflicted
+++ resolved
@@ -1,3 +1,4 @@
+import pdb
 import shutil
 import typing
 from curses import wrapper
@@ -6,27 +7,20 @@
 from re import sub
 
 from jinja2 import Environment, FileSystemLoader
-<<<<<<< HEAD
-=======
 from rich import print as rprint
 from rich import progress
 from rich.padding import Padding
 from rich.panel import Panel
 from rich.pretty import pprint
 from rich.progress import Progress
-from rich.text import Text
->>>>>>> 850d9deb
 
 from .collection import Archive, Collection
-from .feeds import RSSFeed
 
 
 def render_archives(archive, **kwargs) -> list[Archive]:
     return [archive.render(pages=archive.pages, **kwargs) for archive in archive]
 
 
-<<<<<<< HEAD
-=======
 p = Progress(
     progress.SpinnerColumn(),
     progress.TextColumn("|{task.description}"),
@@ -36,7 +30,6 @@
 )
 
 
->>>>>>> 850d9deb
 class Site:
     """The site stores your pages and collections to be rendered.
 
@@ -78,131 +71,97 @@
                 pass
         """
 
-        with p:
-            build_collection = p.add_task(
-                f"[deep_sky_blue3]Rendering {collection.__name__}", total=4
+        build_collection = p.add_task(
+            f"[deep_sky_blue3]Rendering {collection.__name__}", total=4
+        )
+
+        _collection = collection()
+        collection_path = self.path / _collection.output_path
+        creating_output_path = p.add_task(
+            f"[dark_olive_green1]- creating {collection_path=}", total=1
+        )
+        collection_path.mkdir(exist_ok=True, parents=True)
+        p.update(creating_output_path, completed=1)
+
+        page_count = len(_collection.pages)
+        rendering_pages = p.add_task(
+            f"[sky_blue1]- rendering {page_count} {collection.content_type.__name__} objects",
+            total=page_count,
+        )
+        collection_vars = {
+            f"collection_{key}".upper(): val for key, val in vars(collection).items()
+        }
+
+        for page in _collection.pages:
+            page.render(
+                path=collection_path,
+                **self.site_vars,
             )
+            p.update(rendering_pages, advance=1)
 
-<<<<<<< HEAD
-        print(f"{hasattr(collection, 'feed')=}")
-        if hasattr(collection, "feed"):
-            feed = collection.feed(
+        p.update(build_collection, advance=1)
+
+        if hasattr(_collection, "feed"):
+            create_feed = p.add_task(
+                f"[gold3]- creating {_collection.feed.__name__} for [sky_blue3]{collection.__name__}",
+                total=1,
+            )
+            feed = _collection.feed(
                 title=f"{self.site_vars['SITE_TITLE']} - {_collection.title}",
                 link=self.site_vars["SITE_URL"],
                 pages=_collection.pages,
-=======
-            _collection = collection()
-            collection_path = self.path.joinpath(
-                getattr(_collection, "output_path", "")
->>>>>>> 850d9deb
             )
-            creating_output_path = p.add_task(
-                f"[dark_olive_green1]- creating {collection_path=}", total=1
+            feed.render(path=self.path, **self.site_vars, **collection_vars)
+            p.update(create_feed, completed=1)
+
+        p.update(build_collection, advance=1)
+
+        if _collection.has_archive:
+            create_archives = p.add_task(
+                f"[orange3]- creating {_collection.archives[0].__class__.__name__}",
+                total=1,
             )
-            collection_path.mkdir(exist_ok=True, parents=True)
-            p.update(creating_output_path, completed=1)
-
-<<<<<<< HEAD
-        if _collection.has_archive:
             render_archives(
                 path=collection_path,
                 archive=_collection.archives,
                 **self.site_vars,
-                **_collection.collection_vars,
             )
+            p.update(create_archives, completed=1)
+
+        p.update(build_collection, advance=1)
 
         if hasattr(_collection, "subcollections"):
+            created_subcollections = p.add_task(
+                f"[dark_goldenrod]- creating SubCollections {[x for x in _collection.subcollections]}!",
+                total=len(_collection.subcollections),
+            )
             for subcollection in _collection.subcollections:
-                for subgroup in _collection._gen_subpages(subcollection):
-                    subpath = collection_path / subcollection.key
-                    subpath.mkdir(exist_ok=True, parents=True)
+                created_subcollections_x = p.add_task(
+                    f"[misty_rose1]-- creating {subcollection.key} paths",
+                    total=1,
+                )
+                subcollection_path = collection_path / subcollection.key
+                subcollection_path.mkdir(exist_ok=True, parents=True)
+                p.update(created_subcollections_x, completed=1)
+
+                subgroups = _collection._gen_subpages(subcollection)
+                created_subcollections_x_subgroups = p.add_task(
+                    f"[light_goldenrod2]-- creating {subcollection.key} archives",
+                    total=len(subgroups),
+                )
+
+                for subgroup in subgroups:
                     render_archives(
-                        path=subpath,
+                        path=subcollection_path,
                         archive=subgroup,
                         **self.site_vars,
-                        **_collection.collection_vars,
+                        **collection_vars,
                     )
+                    p.update(created_subcollections_x_subgroups, advance=1)
+                p.update(created_subcollections, advance=1)
 
+        p.update(build_collection, advance=1)
         return _collection
-=======
-            page_count = len(_collection.pages)
-            rendering_pages = p.add_task(
-                f"[sky_blue1]- rendering {page_count} {collection.content_type.__name__} objects",
-                total=page_count,
-            )
-
-            for page in _collection.pages:
-                page.render(
-                    path=collection_path,
-                    **self.site_vars,
-                )
-                p.update(rendering_pages, advance=1)
-
-            p.update(build_collection, advance=1)
-
-            if hasattr(_collection, "feed"):
-                create_feed = p.add_task(
-                    f"[gold3]- creating {_collection.feed.__name__} for [sky_blue3]{collection.__name__}",
-                    total=1,
-                )
-                feed = _collection.feed(
-                    title=f"{self.site_vars['SITE_TITLE']} - {_collection.title}",
-                    link=self.site_vars["SITE_URL"],
-                    pages=_collection.pages,
-                )
-                feed.render(path=self.path, **self.site_vars)
-                p.update(create_feed, completed=1)
-
-            p.update(build_collection, advance=1)
-
-            if _collection.has_archive:
-                create_archives = p.add_task(
-                    f"[orange3]- creating {_collection.archives[0].__class__.__name__}",
-                    total=1,
-                )
-                render_archives(
-                    path=collection_path,
-                    archive=_collection.archives,
-                    **self.site_vars,
-                    **_collection.collection_vars,
-                )
-                p.update(create_archives, completed=1)
-
-            p.update(build_collection, advance=1)
-
-            if hasattr(_collection, "subcollections"):
-                created_subcollections = p.add_task(
-                    f"[dark_goldenrod]- creating SubCollections {[x for x in _collection.subcollections]}!",
-                    total=len(_collection.subcollections),
-                )
-                for subcollection in _collection.subcollections:
-                    created_subcollections_x = p.add_task(
-                        f"[misty_rose1]-- creating {subcollection.key} paths",
-                        total=1,
-                    )
-                    subcollection_path = collection_path / subcollection.key
-                    subcollection_path.mkdir(exist_ok=True, parents=True)
-                    p.update(created_subcollections_x, completed=1)
-
-                    subgroups = _collection._gen_subpages(subcollection)
-                    created_subcollections_x_subgroups = p.add_task(
-                        f"[light_goldenrod2]-- creating {subcollection.key} archives",
-                        total=len(subgroups),
-                    )
-
-                    for subgroup in subgroups:
-                        render_archives(
-                            path=subcollection_path,
-                            archive=subgroup,
-                            **self.site_vars,
-                            **_collection.collection_vars,
-                        )
-                        p.update(created_subcollections_x_subgroups, advance=1)
-                    p.update(created_subcollections, advance=1)
-
-            p.update(build_collection, advance=1)
-            return _collection
->>>>>>> 850d9deb
 
     def render_page(self, page) -> None:
         """Create a Page object and add it to self.routes"""
