--- conflicted
+++ resolved
@@ -26,10 +26,6 @@
     template: jinja2.Template,
     title: str,
     items_per_page: typing.Optional[int] = None,
-<<<<<<< HEAD
-    **kwargs,
-=======
->>>>>>> 850d9deb
 ) -> list[Archive]:
     """Returns a list of Archive pages containing the pages of data for each archive."""
 
@@ -39,16 +35,16 @@
                 pages=pages,
                 template=template,
                 title=title,
-                **kwargs,
             )
         ]
 
     page_chunks = chunked(pages, items_per_page)
 
-    return [
+    pages = [
         Archive(pages=pages, template=template, slug=f"{title}_{i}", title=title)
         for i, pages in enumerate(page_chunks)
     ]
+    return pages
 
 
 SubCollection = namedtuple("subcollection", ["key", "default"])
@@ -96,7 +92,7 @@
 
     @property
     def collection_vars(self):
-        return {f"collection_{key}": val for key, val in vars(self).items()}
+        return {f"collection_{key}".upper(): val for key, val in vars(self).items()}
 
     @property
     def pages(self):
@@ -138,28 +134,16 @@
             key = getattr(page, SubCollection.key, SubCollection.default)
 
             if SubCollection.key in getattr(page, "list_attrs", []):
-<<<<<<< HEAD
-                for key in getattr(page, SubCollection.key, []):
-                    subpages[key].append(page)
-            else:
-                subpages[
-                    getattr(page, SubCollection.key, SubCollection.default)
-                ].append(page)
-=======
                 for k in getattr(page, SubCollection.key, []):
                     subpages[k].append(page)
             else:
                 subpages[key].append(page)
->>>>>>> 850d9deb
 
         subcollection = []
 
         for k, v in subpages.items():
             subcollection.append(
                 gen_collection(
-<<<<<<< HEAD
-                    v, self.archive_template, k, self.items_per_page, route=k
-=======
                     pages=sorted(
                         v,
                         key=lambda page: getattr(page, self.sort_by),
@@ -168,7 +152,6 @@
                     template=self.archive_template,
                     title=k,
                     items_per_page=self.items_per_page,
->>>>>>> 850d9deb
                 )
             )
         return subcollection
@@ -183,8 +166,8 @@
             items_per_page=self.items_per_page,
         )
 
-    def render_feed(self, feed_type: RSSFeed, **kwargs) -> RSSFeed:
-        return RSSFeed(pages=self.pages, **kwargs)
+    # def render_feed(self, feed_type: RSSFeed, **kwargs) -> RSSFeed:
+    #     return feed_type(pages=self.pages, **kwargs)
 
     def __repr__(self):
         return f"{self}: {__class__.__name__}"
