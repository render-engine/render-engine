import logging
from pathlib import Path

from .helpers import PathString
from .render_engine.page import Page


class Collection:
    def __init__(
        self,
<<<<<<< HEAD
        content_path: Optional[PathString] = "content",
        content_type: Type[Page] = Page,
    ):
        """initialize a collection object"""
        self.content_type = content_type
        self.content_path = Path(content_path)
        self.pages = {}
        self.includes = ["*.md", "*.html"]
=======
        content_path: PathString,
        content_type: Type[Page],
        engine: Optional[str] = None,
        globs: Sequence = [".md", ".html"],
    ):
        """initialize a collection object"""
        self.content_path = Path(content_path)
        self.content_type = content_type
>>>>>>> ae0f5328

    @property
    def pages(self):
        return (
<<<<<<< HEAD
                self.content_type(content_path=p)
                for i in self.includes
                for p in self.content_path.glob(i)
            )
=======
            content_type(content_path=p)
            for p in content_path.glob("i")
            for i in self.globs
        )
>>>>>>> ae0f5328
<|MERGE_RESOLUTION|>--- conflicted
+++ resolved
@@ -1,44 +1,20 @@
-import logging
 from pathlib import Path
 
-from .helpers import PathString
 from .render_engine.page import Page
 
 
 class Collection:
-    def __init__(
-        self,
-<<<<<<< HEAD
-        content_path: Optional[PathString] = "content",
-        content_type: Type[Page] = Page,
-    ):
+    def __init__(self):
         """initialize a collection object"""
-        self.content_type = content_type
-        self.content_path = Path(content_path)
+        self.content_type = Page
+        self.content_path = Path('content')
         self.pages = {}
         self.includes = ["*.md", "*.html"]
-=======
-        content_path: PathString,
-        content_type: Type[Page],
-        engine: Optional[str] = None,
-        globs: Sequence = [".md", ".html"],
-    ):
-        """initialize a collection object"""
-        self.content_path = Path(content_path)
-        self.content_type = content_type
->>>>>>> ae0f5328
 
     @property
     def pages(self):
         return (
-<<<<<<< HEAD
                 self.content_type(content_path=p)
                 for i in self.includes
                 for p in self.content_path.glob(i)
-            )
-=======
-            content_type(content_path=p)
-            for p in content_path.glob("i")
-            for i in self.globs
-        )
->>>>>>> ae0f5328
+            )