--- conflicted
+++ resolved
@@ -34,7 +34,6 @@
           python -m pytest
 
   test-against-latest:
-    # Always run against the latest version on both Windows and Linux
     strategy:
       matrix:
         os: [ubuntu-latest, windows-latest]
@@ -54,19 +53,10 @@
       - name: coverage
         uses: actions/upload-artifact@v4
         with:
-<<<<<<< HEAD
-          name: -${{ github.run_id }}-${{ matrix.os }}-${{ matrix.python-version }}-${{ github.run_number }}
+          name: code-coverage-${{ github.run_id }}-${{ matrix.os }}-${{ matrix.python-version }}-${{ github.run_number }}
           path: .coverage
 
   test-against-macos:
-    # Test against the latest version on macOS (both Intel and Apple Silicon)
-=======
-          name: code-coverage-report-${{ github.run_id }}
-          path: .coverage
-
-  test-against-macos:
-  # Test against the latest version on macOS (both Intel and Apple Silicon)
->>>>>>> cbb1a762
     if: github.event_name == 'release' && github.event.action == 'published'
     strategy:
       matrix:
@@ -87,9 +77,5 @@
       - name: coverage
         uses: actions/upload-artifact@v4
         with:
-<<<<<<< HEAD
-          name: -${{ github.run_id }}-${{ matrix.os }}-${{ matrix.python-version }}-${{ github.run_number }}cle
-=======
-          name: code-coverage-report-${{ github.run_id }}
->>>>>>> cbb1a762
+          name: code-coverage-${{ github.run_id }}-${{ matrix.os }}-${{ matrix.python-version }}-${{ github.run_number }}
           path: .coverage