--- conflicted
+++ resolved
@@ -6,11 +6,8 @@
             page = content_type(
                     template=kwargs.get('template', 'archive.html'),
                     route=block_route,
-<<<<<<< HEAD
                     post_list=list(enumerate([x for x in list(filter(lambda x:x, block[1]))])),
-=======
                     post_list=post_list,
->>>>>>> 186e41ca
                     )
             p_routes.append(page)
     return p_routes