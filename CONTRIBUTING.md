# Contributing to Render Engine

This document will help you get started in contributing to the Render Engine codebase is open source and contributions are welcome.

> **NOTE**
> This is specifically for contributing to the Render-Engine package. For help with creating a plugin, custom parser or Theme. Please check the [Render Engine Wiki](https://github.com/render-engine/.github/wiki) or the [Render Engine Docs](https://render-engine.readthedocs.org).

## Docs

Docs can be found at <https://render-engine.readthedocs.org>

## Code of Conduct

Render Engine and all of the packages created under the Render Engine Org follow the same [Code of Conduct](https://github.com/render-engine/render-engine/blob/main/.github/CODE_OF_CONDUCT.md). Contributors to this project are expected to adhere to this code of conduct when working with this project.

## Instead of Making a Change in Render Engine's Code Consider

When suggesting a feature, consider the following:

- Is this better as a Plugin?
- Would your feature be a good theme?
- Could this be implemented as a Custom Parsers or Collections

More on when to choose these solutions in our [docs](https://render-engine.readthedocs.io/contributing/CONTRIBUTING).


If you submit an issue that could be solved as a plugin, theme, or custom parser or collection, your issue will be closed with a friendly explanation as to why.

## Filing an Issue

**There is no issue too small to be an issue**

If you see or experience a problem, please file an issue. Include any important information as it is relevant such as:

```md
## Summary of Actions
## Operating System 
System and Version (e.g. MacOS Sonoma)

## Python Version
Python 3.12.0

## Plugins/Themes/Custom Parsers & Collections Installed

- Plugin1
- Theme2

## Commands/Code Used 

What did you enter to get the output that you recieved

## Output

Copy the Error or output that you recieve.

This can be a screenshot but is more helpful as text*
```

## Working on an Issue

**Every bug/applicable feature should be filed as an Issue. _When in doubt, file an issue_"

It's important to wait to be assigned an issue before starting to work on it. This prevents the following scenarios:

> Two individuals contribute solutions to the same issue and someone is left with their code not being accepted.

> A contributor does the work to resolve an issue  that is ultimately marked as _closed-Not Planned_. will not be added to the code-base.

> A contributor does work when a different solution is considered, resulting in wasting the contributor's time.

If you want to work on a project simply say "I can work on this" or something to that effect, and wait for one of the maintainers to assign the issue to you.

Once you've been [assigned an issue](#being-assigned-an-issue), you can begin working on an issue either locally with a [manual setup](#developing-locally) or [dev container](#developing-locally) or using [GitHub Codespaces](#using-codespaces).

## Include in Your Contribution

- Your changes linted and formatted using ruff and markdownlint

  ```sh
  python -m ruff lint src --fix
  python -m ruff format src
  ```

  Markdown changes will also be linted using the markdownlint2 github action. If you are using our dev container or code space, the markdownlint extenstion will update changes on save.

- Tests for your code additions and removals
- features and changes are documented

## Verify Before Submitting

- changes aren't breaking existing code (failing tests)
- Ensure that new dependencies are listed, justified, and approved to be added.


## Contributing to Documentation

Render Engine uses [readthedocs](https://readthedocs.org) in combination with
[MkDocs](https://www.mkdocs.org),[Material for MkDocs](https://squidfunk.github.io/mkdocs-material/), and [mkdocsstrings](https://mkdocsstrings.readthedocs.io/en/latest/) to generate documentation.

<<<<<<< HEAD
When updating a function, method, or class be sure to update the docstring with any necessary changes.

Include images and gifs where necessary. Assets should be stored in the `docs/docs/assets` folder.

Test your docs changes by running the command **FROM THE PROJECT ROOT**.

```sh
python -m mkdocs serve -f docs/mkdocs.yml
``` 
=======
- Ensure docstrings are accurate to your changes.

- If you're documenting a process be sure to include images and gifs where necessary. Assets should be stored in the `docs/docs/assets` folder.
>>>>>>> b5404c0c

## Formatting your PR

Render Engine uses a Pull Request Template that will help you include all the information needed to submit your PR. 

If you're starting from a blank PR be sure to include the following:

```md
## Summary

A descriptive name of the changes

## issue(s)/discussions being addressed

In most cases each PR should address one issue unless previously discussed with one of the maintainers.

## Documentation or tests added/updated

You can include the filename and links

## Any follow up tasks pending

So we know not to close any issues that need to be left open
```<|MERGE_RESOLUTION|>--- conflicted
+++ resolved
@@ -97,7 +97,6 @@
 Render Engine uses [readthedocs](https://readthedocs.org) in combination with
 [MkDocs](https://www.mkdocs.org),[Material for MkDocs](https://squidfunk.github.io/mkdocs-material/), and [mkdocsstrings](https://mkdocsstrings.readthedocs.io/en/latest/) to generate documentation.
 
-<<<<<<< HEAD
 When updating a function, method, or class be sure to update the docstring with any necessary changes.
 
 Include images and gifs where necessary. Assets should be stored in the `docs/docs/assets` folder.
@@ -107,11 +106,7 @@
 ```sh
 python -m mkdocs serve -f docs/mkdocs.yml
 ``` 
-=======
-- Ensure docstrings are accurate to your changes.
 
-- If you're documenting a process be sure to include images and gifs where necessary. Assets should be stored in the `docs/docs/assets` folder.
->>>>>>> b5404c0c
 
 ## Formatting your PR
 
