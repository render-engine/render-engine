--- conflicted
+++ resolved
@@ -8,12 +8,7 @@
 from .collection import Collection
 from .engine import engine
 from .page import Page
-<<<<<<< HEAD
-from .plugins import PluginManager
-from .utils.themes import Theme, ThemeManager
-=======
 from .themes import Theme, ThemeManager
->>>>>>> 444112ab
 
 
 class Site(ThemeManager, PluginManager):
