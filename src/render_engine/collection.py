--- conflicted
+++ resolved
@@ -248,11 +248,7 @@
         for page in self.pages:  # noqa: UP028
             yield page
 
-<<<<<<< HEAD
-    def run_collection_plugins(self, *, settings: dict, hook_type: str, site):
-=======
     def _run_collection_plugins(self, settings: dict, hook_type: str):
->>>>>>> 075f8b98
         """
         Run plugins for a collection
 
