import dataclasses
import logging
import pathlib
import shutil

import slugify
from jinja2 import BaseLoader, Environment


@dataclasses.dataclass
class Theme:
    """
    Base Theme Class for Render Engine

    Attributes:
        prefix: prefix to pass into the prefixLoader
        loader: Jinja2 Loader for the theme
        filters: dictionary of filters to add to the jinja2 environment
        plugins: list of plugins to add to the site
        plugin_settings: dictionary of settings to pass to the plugins
        static_dir: path to static folder
        template_globals: dictionary of template globals to add to the jinja2 environment.
            The key is the name of the global and the value is the value of the global.
            In many cases, this will be a string path to a template file
            or a string of template content.

            Example:
                ```python
                {
                    "head": "head.html",
                    "body_class": "my-class",
                }
                ```
    """

    loader: BaseLoader
    filters: dataclasses.field(default_factory=dict)
    plugins: dataclasses.field(default_factory=list)
    template_globals: dataclasses.field(default_factory=dict) = None
    prefix: str | None = None
    static_dir: str | pathlib.Path | None = None

    def __post_init__(self):
        if self.prefix:
            self.prefix = slugify.slugify(self.prefix.lower())
        else:
            self.prefix = slugify.slugify(self.__class__.__name__.lower())


@dataclasses.dataclass
class ThemeManager:
    """
    Processes the theme for the site.
    The theme manager is responsible for loading the jinja2 environment and copying static files.

    Attributes:
        engine: Jinja2 Environment used to render pages
        output_path: path to write rendered content
        static_paths: set of filepaths for static folders.
            This will get copied to the output folder.
            Folders are recursive.

    """

    def default_template_globals():
        return {
            "head": set(),
            "body_class": set(),
        }


    engine: Environment
    output_path: str
    prefix: dict[str, str] = dataclasses.field(default_factory=dict)
    static_paths: set = dataclasses.field(default_factory=set)
    template_globals: dict[str:set] = dataclasses.field(default_factory=default_template_globals)

    def register_theme(self, theme: Theme):
        """
        Register a theme.

        Args:
            *themes: Theme objects to register
        """

        logging.info(f"Registering theme: {theme}")
        self.prefix[theme.prefix] = theme.loader

        if theme.static_dir:
            logging.debug(f"Adding static path: {theme.static_dir}")
            self.static_paths.add(theme.static_dir)
        self.engine.filters.update(theme.filters)

        if theme.template_globals:
            for key, value in theme.template_globals.items():
<<<<<<< HEAD
                if isinstance(value, set) and isinstance(self.engine.globals.get(key), set):
                    self.engine.globals.setdefault(key, set()).update(
                        value
                    )
                if isinstance(self.engine.globals.get(key), set):
                    self.engine.globals[key].add(value)

                else:
                    self.engine.globals[key] = value
                    

=======
                self.engine.globals.setdefault(key, set()).add(value if not isinstance(value, list) else (value))
>>>>>>> 4179c10d

    def _render_static(self) -> None:
        """Copies a Static Directory to the output folder"""
        for static_path in self.static_paths:
            logging.debug(f"Copying Static Files from {static_path}")
            if pathlib.Path(static_path).exists():
                shutil.copytree(
                    static_path,
                    pathlib.Path(self.output_path) / pathlib.Path(static_path).name,
                    dirs_exist_ok=True,
                )<|MERGE_RESOLUTION|>--- conflicted
+++ resolved
@@ -93,7 +93,6 @@
 
         if theme.template_globals:
             for key, value in theme.template_globals.items():
-<<<<<<< HEAD
                 if isinstance(value, set) and isinstance(self.engine.globals.get(key), set):
                     self.engine.globals.setdefault(key, set()).update(
                         value
@@ -103,11 +102,6 @@
 
                 else:
                     self.engine.globals[key] = value
-                    
-
-=======
-                self.engine.globals.setdefault(key, set()).add(value if not isinstance(value, list) else (value))
->>>>>>> 4179c10d
 
     def _render_static(self) -> None:
         """Copies a Static Directory to the output folder"""
